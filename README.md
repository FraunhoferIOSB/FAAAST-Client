--- conflicted
+++ resolved
@@ -243,13 +243,9 @@
 <!--start:changelog-header-->
 ### 1.1.0-SNAPSHOT (current development version)<!--end:changelog-header-->
 
-<<<<<<< HEAD
-- Deserialization
+- De-/Serialization
+  - Fixed serialization of submodel ids in deleteSubmodel and deleteSubmodelReference in AASInterface
   - Fixed an error that occurred when trying to retrieve lists from a server.
-=======
-- Serialization
-  - Fixed serialization of submodel ids in deleteSubmodel and deleteSubmodelReference in AASInterface
->>>>>>> 806a7ebe
 
 ### 1.0.0
 
